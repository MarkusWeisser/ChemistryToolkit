--- conflicted
+++ resolved
@@ -1,381 +1,215 @@
-/*******************************************************************************
- * Copyright C 2015, The Pistoia Alliance
- * 
- * Permission is hereby granted, free of charge, to any person obtaining a copy of this software and associated
- * documentation files (the "Software"), to deal in the Software without restriction, including without limitation the
- * rights to use, copy, modify, merge, publish, distribute, sublicense, and/or sell copies of the Software, and to
- * permit persons to whom the Software is furnished to do so, subject to the following conditions:
- * 
- * The above copyright notice and this permission notice shall be included in all copies or substantial portions of the
- * Software.
- * 
- * THE SOFTWARE IS PROVIDED "AS IS", WITHOUT WARRANTY OF ANY KIND, EXPRESS OR IMPLIED, INCLUDING BUT NOT LIMITED TO THE
- * WARRANTIES OF MERCHANTABILITY, FITNESS FOR A PARTICULAR PURPOSE AND NONINFRINGEMENT. IN NO EVENT SHALL THE AUTHORS OR
- * COPYRIGHT HOLDERS BE LIABLE FOR ANY CLAIM, DAMAGES OR OTHER LIABILITY, WHETHER IN AN ACTION OF CONTRACT, TORT OR
- * OTHERWISE, ARISING FROM, OUT OF OR IN CONNECTION WITH THE SOFTWARE OR THE USE OR OTHER DEALINGS IN THE SOFTWARE.
- ******************************************************************************/
-package org.helm.chemstrytoolkit.cdk;
-
-import java.io.FileOutputStream;
-import java.io.IOException;
-
-import org.helm.chemtoolkit.AbstractChemistryManipulator;
-import org.helm.chemtoolkit.AbstractChemistryManipulator.OutputType;
-import org.helm.chemtoolkit.CTKException;
-import org.helm.chemtoolkit.CTKSmilesException;
-import org.helm.chemtoolkit.ChemicalToolKit;
-import org.helm.chemtoolkit.MoleculeInfo;
-import org.helm.chemtoolkit.cdk.CDKManipulator;
-import org.slf4j.Logger;
-import org.slf4j.LoggerFactory;
-import org.testng.Assert;
-import org.testng.annotations.Test;
-
-/**
- * @author chistyakov
- *
- */
-public class CDKTest {
-<<<<<<< HEAD
-  private static String type = "CDK";
-
-  private static final Logger LOG = LoggerFactory.getLogger(CDKTest.class);
-
-  private static AbstractChemistryManipulator getManipulator() {
-    return ChemicalToolKit.getTestINSTANCE(type).getManipulator();
-  }
-
-  @Test
-  public void validateSMILESTest() throws CTKException {
-    boolean res = false;
-    String smiles = "[*]N1CC[C@H]1C([*])=O |r,$_R1;;;;;;_R2;$|";
-    res = getManipulator().validateSMILES(smiles);
-    Assert.assertEquals(res, true);
-
-  }
-
-  @Test
-  public void getMoleculeInfoTest() throws CTKException {
-    String smiles = "CCOC1=C(C=C(C=C1)S(=O)(=O)N1CCN(C)CC1)C1=NC2=C(N(C)N=C2CC)C(=O)N1";
-    // String smiles = "[*]N1CC[C@H]1C([*])=O |r,$_R2;;;;;;_R1;$|";
-    MoleculeInfo moleculeInfo = getManipulator().getMoleculeInfo(smiles);
-    LOG.debug("molecular weight=" + moleculeInfo.getMolecularWeight());
-    LOG.debug("exact mass=" + moleculeInfo.getExactMass());
-    LOG.debug("sum formula=" + moleculeInfo.getMolecularFormula());
-    Assert.assertEquals(moleculeInfo.getMolecularFormula(), "C21H28N6O4S");
-
-  }
-
-  @Test
-  public void convertSMILES2MolFile() throws CTKException, Exception {
-    // String smiles =
-    // "CCc1nn(C)c2c(=O)[nH]c(nc12)c3cc(ccc3OCC)S(=O)(=O)N4CCN(C)CC4";
-    String smiles = "[*]N1CC[C@H]1C([*])=O |r,$_R1;;;;;;_R2;$|";
-    String molFile = getManipulator().convertSMILES2MolFile(smiles);
-    LOG.debug(molFile);
-
-  }
-
-  @Test
-  void convertMolFile2SMILES() throws CTKException, IOException {
-    String molFile = "\n" + "  ACCLDraw11131512172D\n" + "\n" + " 32 35  0  0  0  0  0  0  0  0999 V2000\n"
-        + "    7.6862   -7.0367    0.0000 C   0  0  0  0  0  0  0  0  0  0  0  0\n"
-        + "    6.6485   -6.4506    0.0000 C   0  0  0  0  0  0  0  0  0  0  0  0\n"
-        + "    5.6213   -4.6864    0.0000 C   0  0  0  0  0  0  0  0  0  0  0  0\n"
-        + "    6.6485   -5.2695    0.0000 N   0  0  3  0  0  0  0  0  0  0  0  0\n"
-        + "    7.6653   -4.6687    0.0000 C   0  0  0  0  0  0  0  0  0  0  0  0\n"
-        + "    8.7132   -5.2548    0.0000 C   0  0  0  0  0  0  0  0  0  0  0  0\n"
-        + "    8.7132   -6.4417    0.0000 N   0  0  3  0  0  0  0  0  0  0  0  0\n"
-        + "   10.3235   -5.9976    0.0000 O   0  0  0  0  0  0  0  0  0  0  0  0\n"
-        + "    9.1573   -8.0519    0.0000 O   0  0  0  0  0  0  0  0  0  0  0  0\n"
-        + "    9.7404   -7.0246    0.0000 S   0  0  3  0  0  0  0  0  0  0  0  0\n"
-        + "   15.8922   -9.3677    0.0000 C   0  0  0  0  0  0  0  0  0  0  0  0\n"
-        + "   14.8676   -8.7801    0.0000 C   0  0  0  0  0  0  0  0  0  0  0  0\n"
-        + "   13.8465   -9.3736    0.0000 O   0  0  0  0  0  0  0  0  0  0  0  0\n"
-        + "   12.8167   -8.7860    0.0000 C   0  0  0  0  0  0  0  0  0  0  0  0\n"
-        + "   11.7999   -9.3781    0.0000 C   0  0  0  0  0  0  0  0  0  0  0  0\n"
-        + "   10.7675   -8.7950    0.0000 C   0  0  0  0  0  0  0  0  0  0  0  0\n"
-        + "   10.7675   -7.6078    0.0000 C   0  0  0  0  0  0  0  0  0  0  0  0\n"
-        + "   11.7895   -7.0036    0.0000 C   0  0  0  0  0  0  0  0  0  0  0  0\n"
-        + "   12.8167   -7.5988    0.0000 C   0  0  0  0  0  0  0  0  0  0  0  0\n"
-        + "   15.8892   -7.0083    0.0000 C   0  0  0  0  0  0  0  0  0  0  0  0\n"
-        + "   14.8640   -7.5949    0.0000 N   0  0  0  0  0  0  0  0  0  0  0  0\n"
-        + "   13.8388   -7.0068    0.0000 C   0  0  0  0  0  0  0  0  0  0  0  0\n"
-        + "   13.8388   -5.8189    0.0000 N   0  0  3  0  0  0  0  0  0  0  0  0\n"
-        + "   14.8640   -4.0379    0.0000 O   0  0  0  0  0  0  0  0  0  0  0  0\n"
-        + "   14.8640   -5.2190    0.0000 C   0  0  0  0  0  0  0  0  0  0  0  0\n"
-        + "   15.8892   -5.8189    0.0000 C   0  0  0  0  0  0  0  0  0  0  0  0\n"
-        + "   17.3854   -4.3283    0.0000 C   0  0  0  0  0  0  0  0  0  0  0  0\n"
-        + "   17.0205   -5.4515    0.0000 N   0  0  3  0  0  0  0  0  0  0  0  0\n"
-        + "   17.7197   -6.4137    0.0000 N   0  0  0  0  0  0  0  0  0  0  0  0\n"
-        + "   17.0205   -7.3760    0.0000 C   0  0  0  0  0  0  0  0  0  0  0  0\n"
-        + "   17.3853   -8.4994    0.0000 C   0  0  0  0  0  0  0  0  0  0  0  0\n"
-        + "   18.5407   -8.7449    0.0000 C   0  0  0  0  0  0  0  0  0  0  0  0\n" + "  2  1  1  0  0  0  0\n"
-        + "  4  2  1  0  0  0  0\n" + "  4  3  1  0  0  0  0\n" + "  5  4  1  0  0  0  0\n"
-        + "  6  5  1  0  0  0  0\n" + "  7  6  1  0  0  0  0\n" + "  7  1  1  0  0  0  0\n"
-        + " 10  7  1  0  0  0  0\n" + " 10  8  2  0  0  0  0\n" + " 10  9  2  0  0  0  0\n"
-        + " 17 10  1  0  0  0  0\n" + " 12 11  1  0  0  0  0\n" + " 13 12  1  0  0  0  0\n"
-        + " 14 13  1  0  0  0  0\n" + " 15 14  1  0  0  0  0\n" + " 16 15  2  0  0  0  0\n"
-        + " 17 16  1  0  0  0  0\n" + " 18 17  2  0  0  0  0\n" + " 19 18  1  0  0  0  0\n"
-        + " 19 14  2  0  0  0  0\n" + " 22 19  1  0  0  0  0\n" + " 21 20  1  0  0  0  0\n"
-        + " 22 21  2  0  0  0  0\n" + " 23 22  1  0  0  0  0\n" + " 25 23  1  0  0  0  0\n"
-        + " 25 24  2  0  0  0  0\n" + " 26 25  1  0  0  0  0\n" + " 26 20  2  0  0  0  0\n"
-        + " 28 26  1  0  0  0  0\n" + " 28 27  1  0  0  0  0\n" + " 29 28  1  0  0  0  0\n"
-        + " 30 29  2  0  0  0  0\n" + " 30 20  1  0  0  0  0\n" + " 31 30  1  0  0  0  0\n"
-        + " 32 31  1  0  0  0  0\n" + "M  END";
-
-    String result = getManipulator().convertMolFile2SMILES(molFile);
-    LOG.debug(result);
-    result = getManipulator().canonicalize(result);
-    LOG.debug(result);
-    Assert.assertEquals(result, "O=C1NC(=NC=2C(=NN(C12)C)CC)C3=CC(=CC=C3OCC)S(=O)(=O)N4CCN(C)CC4");
-
-  }
-
-  @Test
-  public void canonicalizeTest() throws CTKSmilesException, CTKException {
-    String smiles = "CCOc1ccc(cc1-c1nc2c(CC)nn(C)c2c(=O)[nH]1)S(=O)(=O)N1CCN(C)CC1";
-    String result = getManipulator().canonicalize(smiles);
-    LOG.debug(result);
-    Assert.assertEquals(result, "O=C1NC(=NC=2C(=NN(C12)C)CC)C3=CC(=CC=C3OCC)S(=O)(=O)N4CCN(C)CC4");
-
-  }
-
-  @Test
-  public void renderMolTest() throws CTKException, IOException {
-    String molFile = "\n" + "  ACCLDraw11131512172D\n" + "\n" + " 32 35  0  0  0  0  0  0  0  0999 V2000\n"
-        + "    7.6862   -7.0367    0.0000 C   0  0  0  0  0  0  0  0  0  0  0  0\n"
-        + "    6.6485   -6.4506    0.0000 C   0  0  0  0  0  0  0  0  0  0  0  0\n"
-        + "    5.6213   -4.6864    0.0000 C   0  0  0  0  0  0  0  0  0  0  0  0\n"
-        + "    6.6485   -5.2695    0.0000 N   0  0  3  0  0  0  0  0  0  0  0  0\n"
-        + "    7.6653   -4.6687    0.0000 C   0  0  0  0  0  0  0  0  0  0  0  0\n"
-        + "    8.7132   -5.2548    0.0000 C   0  0  0  0  0  0  0  0  0  0  0  0\n"
-        + "    8.7132   -6.4417    0.0000 N   0  0  3  0  0  0  0  0  0  0  0  0\n"
-        + "   10.3235   -5.9976    0.0000 O   0  0  0  0  0  0  0  0  0  0  0  0\n"
-        + "    9.1573   -8.0519    0.0000 O   0  0  0  0  0  0  0  0  0  0  0  0\n"
-        + "    9.7404   -7.0246    0.0000 S   0  0  3  0  0  0  0  0  0  0  0  0\n"
-        + "   15.8922   -9.3677    0.0000 C   0  0  0  0  0  0  0  0  0  0  0  0\n"
-        + "   14.8676   -8.7801    0.0000 C   0  0  0  0  0  0  0  0  0  0  0  0\n"
-        + "   13.8465   -9.3736    0.0000 O   0  0  0  0  0  0  0  0  0  0  0  0\n"
-        + "   12.8167   -8.7860    0.0000 C   0  0  0  0  0  0  0  0  0  0  0  0\n"
-        + "   11.7999   -9.3781    0.0000 C   0  0  0  0  0  0  0  0  0  0  0  0\n"
-        + "   10.7675   -8.7950    0.0000 C   0  0  0  0  0  0  0  0  0  0  0  0\n"
-        + "   10.7675   -7.6078    0.0000 C   0  0  0  0  0  0  0  0  0  0  0  0\n"
-        + "   11.7895   -7.0036    0.0000 C   0  0  0  0  0  0  0  0  0  0  0  0\n"
-        + "   12.8167   -7.5988    0.0000 C   0  0  0  0  0  0  0  0  0  0  0  0\n"
-        + "   15.8892   -7.0083    0.0000 C   0  0  0  0  0  0  0  0  0  0  0  0\n"
-        + "   14.8640   -7.5949    0.0000 N   0  0  0  0  0  0  0  0  0  0  0  0\n"
-        + "   13.8388   -7.0068    0.0000 C   0  0  0  0  0  0  0  0  0  0  0  0\n"
-        + "   13.8388   -5.8189    0.0000 N   0  0  3  0  0  0  0  0  0  0  0  0\n"
-        + "   14.8640   -4.0379    0.0000 O   0  0  0  0  0  0  0  0  0  0  0  0\n"
-        + "   14.8640   -5.2190    0.0000 C   0  0  0  0  0  0  0  0  0  0  0  0\n"
-        + "   15.8892   -5.8189    0.0000 C   0  0  0  0  0  0  0  0  0  0  0  0\n"
-        + "   17.3854   -4.3283    0.0000 C   0  0  0  0  0  0  0  0  0  0  0  0\n"
-        + "   17.0205   -5.4515    0.0000 N   0  0  3  0  0  0  0  0  0  0  0  0\n"
-        + "   17.7197   -6.4137    0.0000 N   0  0  0  0  0  0  0  0  0  0  0  0\n"
-        + "   17.0205   -7.3760    0.0000 C   0  0  0  0  0  0  0  0  0  0  0  0\n"
-        + "   17.3853   -8.4994    0.0000 C   0  0  0  0  0  0  0  0  0  0  0  0\n"
-        + "   18.5407   -8.7449    0.0000 C   0  0  0  0  0  0  0  0  0  0  0  0\n" + "  2  1  1  0  0  0  0\n"
-        + "  4  2  1  0  0  0  0\n" + "  4  3  1  0  0  0  0\n" + "  5  4  1  0  0  0  0\n"
-        + "  6  5  1  0  0  0  0\n" + "  7  6  1  0  0  0  0\n" + "  7  1  1  0  0  0  0\n"
-        + " 10  7  1  0  0  0  0\n" + " 10  8  2  0  0  0  0\n" + " 10  9  2  0  0  0  0\n"
-        + " 17 10  1  0  0  0  0\n" + " 12 11  1  0  0  0  0\n" + " 13 12  1  0  0  0  0\n"
-        + " 14 13  1  0  0  0  0\n" + " 15 14  1  0  0  0  0\n" + " 16 15  2  0  0  0  0\n"
-        + " 17 16  1  0  0  0  0\n" + " 18 17  2  0  0  0  0\n" + " 19 18  1  0  0  0  0\n"
-        + " 19 14  2  0  0  0  0\n" + " 22 19  1  0  0  0  0\n" + " 21 20  1  0  0  0  0\n"
-        + " 22 21  2  0  0  0  0\n" + " 23 22  1  0  0  0  0\n" + " 25 23  1  0  0  0  0\n"
-        + " 25 24  2  0  0  0  0\n" + " 26 25  1  0  0  0  0\n" + " 26 20  2  0  0  0  0\n"
-        + " 28 26  1  0  0  0  0\n" + " 28 27  1  0  0  0  0\n" + " 29 28  1  0  0  0  0\n"
-        + " 30 29  2  0  0  0  0\n" + " 30 20  1  0  0  0  0\n" + " 31 30  1  0  0  0  0\n"
-        + " 32 31  1  0  0  0  0\n" + "M  END";
-    byte[] result = getManipulator().renderMol(molFile, OutputType.PNG, 1000, 1000, (int) Long.parseLong("D3D3D3", 16));
-    try (FileOutputStream out = new FileOutputStream("test-output\\CDKtesbild.png")) {
-      out.write(result);
-    }
-
-  }
-
-  @Test
-  public void renderSequenceTest() throws NumberFormatException, CTKException, IOException {
-    String sequence = "GGT";
-    byte[] result =
-        getManipulator().renderSequence(sequence, OutputType.PNG, 1000, 1000, (int) Long.parseLong("D3D3D3", 16));
-    try (FileOutputStream out = new FileOutputStream("test-output\\CDKsequnce.png")) {
-      out.write(result);
-    }
-  }
-
-  @Test
-  public void createGroupMolFile() throws CTKException {
-    String smiles = "[*]N1CC[C@H]1C([*])=O |r,$_R2;;;;;;_R1;$|";
-    CDKManipulator manipulator = (CDKManipulator) getManipulator();
-    String result = manipulator.createRGroupMolFile(smiles);
-    LOG.debug(result);
-  }
-=======
-	private static String type = "CDK";
-
-	private static AbstractChemistryManipulator getManipulator() {
-		return ChemicalToolKit.getTestINSTANCE(type).getManipulator();
-	}
-
-	@Test
-	public void validateSMILESTest() throws CTKException {
-		boolean res = false;
-		String smiles = "[$([#6])]C1=C([$(C=O),$([#7])])C=CC=C1[$(C=O),$([#7])] |$_R1;;;_R2;;;;;_R2$,c:1,4,6|";
-		res = getManipulator().validateSMILES(smiles);
-		Assert.assertEquals(res, true);
-
-	}
-
-	@Test
-	public void getMoleculeInfoTest() throws CTKException {
-		String smiles = "CCOC1=C(C=C(C=C1)S(=O)(=O)N1CCN(C)CC1)C1=NC2=C(N(C)N=C2CC)C(=O)N1";
-		MoleculeInfo moleculeInfo = getManipulator().getMoleculeInfo(smiles);
-		System.out.println("molecular weight=" + moleculeInfo.getMolecularWeight());
-		System.out.println("exact mass=" + moleculeInfo.getExactMass());
-		System.out.println("sum formula=" + moleculeInfo.getMolecularFormula());
-		Assert.assertEquals(moleculeInfo.getMolecularFormula(), "C21H28N6O4S");
-
-	}
-
-	@Test
-	public void convertSMILES2MolFile() throws CTKException, Exception {
-		String smiles = "CCc1nn(C)c2c(=O)[nH]c(nc12)c3cc(ccc3OCC)S(=O)(=O)N4CCN(C)CC4";
-		String molFile = getManipulator().convertSMILES2MolFile(smiles);
-		System.out.println(molFile);
-
-	}
-
-  // @Test
-	void convertMolFile2SMILES() throws CTKException, IOException {
-		String molFile = "\n" + "  ACCLDraw11131512172D\n" + "\n" + " 32 35  0  0  0  0  0  0  0  0999 V2000\n"
-				+ "    7.6862   -7.0367    0.0000 C   0  0  0  0  0  0  0  0  0  0  0  0\n"
-				+ "    6.6485   -6.4506    0.0000 C   0  0  0  0  0  0  0  0  0  0  0  0\n"
-				+ "    5.6213   -4.6864    0.0000 C   0  0  0  0  0  0  0  0  0  0  0  0\n"
-				+ "    6.6485   -5.2695    0.0000 N   0  0  3  0  0  0  0  0  0  0  0  0\n"
-				+ "    7.6653   -4.6687    0.0000 C   0  0  0  0  0  0  0  0  0  0  0  0\n"
-				+ "    8.7132   -5.2548    0.0000 C   0  0  0  0  0  0  0  0  0  0  0  0\n"
-				+ "    8.7132   -6.4417    0.0000 N   0  0  3  0  0  0  0  0  0  0  0  0\n"
-				+ "   10.3235   -5.9976    0.0000 O   0  0  0  0  0  0  0  0  0  0  0  0\n"
-				+ "    9.1573   -8.0519    0.0000 O   0  0  0  0  0  0  0  0  0  0  0  0\n"
-				+ "    9.7404   -7.0246    0.0000 S   0  0  3  0  0  0  0  0  0  0  0  0\n"
-				+ "   15.8922   -9.3677    0.0000 C   0  0  0  0  0  0  0  0  0  0  0  0\n"
-				+ "   14.8676   -8.7801    0.0000 C   0  0  0  0  0  0  0  0  0  0  0  0\n"
-				+ "   13.8465   -9.3736    0.0000 O   0  0  0  0  0  0  0  0  0  0  0  0\n"
-				+ "   12.8167   -8.7860    0.0000 C   0  0  0  0  0  0  0  0  0  0  0  0\n"
-				+ "   11.7999   -9.3781    0.0000 C   0  0  0  0  0  0  0  0  0  0  0  0\n"
-				+ "   10.7675   -8.7950    0.0000 C   0  0  0  0  0  0  0  0  0  0  0  0\n"
-				+ "   10.7675   -7.6078    0.0000 C   0  0  0  0  0  0  0  0  0  0  0  0\n"
-				+ "   11.7895   -7.0036    0.0000 C   0  0  0  0  0  0  0  0  0  0  0  0\n"
-				+ "   12.8167   -7.5988    0.0000 C   0  0  0  0  0  0  0  0  0  0  0  0\n"
-				+ "   15.8892   -7.0083    0.0000 C   0  0  0  0  0  0  0  0  0  0  0  0\n"
-				+ "   14.8640   -7.5949    0.0000 N   0  0  0  0  0  0  0  0  0  0  0  0\n"
-				+ "   13.8388   -7.0068    0.0000 C   0  0  0  0  0  0  0  0  0  0  0  0\n"
-				+ "   13.8388   -5.8189    0.0000 N   0  0  3  0  0  0  0  0  0  0  0  0\n"
-				+ "   14.8640   -4.0379    0.0000 O   0  0  0  0  0  0  0  0  0  0  0  0\n"
-				+ "   14.8640   -5.2190    0.0000 C   0  0  0  0  0  0  0  0  0  0  0  0\n"
-				+ "   15.8892   -5.8189    0.0000 C   0  0  0  0  0  0  0  0  0  0  0  0\n"
-				+ "   17.3854   -4.3283    0.0000 C   0  0  0  0  0  0  0  0  0  0  0  0\n"
-				+ "   17.0205   -5.4515    0.0000 N   0  0  3  0  0  0  0  0  0  0  0  0\n"
-				+ "   17.7197   -6.4137    0.0000 N   0  0  0  0  0  0  0  0  0  0  0  0\n"
-				+ "   17.0205   -7.3760    0.0000 C   0  0  0  0  0  0  0  0  0  0  0  0\n"
-				+ "   17.3853   -8.4994    0.0000 C   0  0  0  0  0  0  0  0  0  0  0  0\n"
-				+ "   18.5407   -8.7449    0.0000 C   0  0  0  0  0  0  0  0  0  0  0  0\n" + "  2  1  1  0  0  0  0\n"
-				+ "  4  2  1  0  0  0  0\n" + "  4  3  1  0  0  0  0\n" + "  5  4  1  0  0  0  0\n"
-				+ "  6  5  1  0  0  0  0\n" + "  7  6  1  0  0  0  0\n" + "  7  1  1  0  0  0  0\n"
-				+ " 10  7  1  0  0  0  0\n" + " 10  8  2  0  0  0  0\n" + " 10  9  2  0  0  0  0\n"
-				+ " 17 10  1  0  0  0  0\n" + " 12 11  1  0  0  0  0\n" + " 13 12  1  0  0  0  0\n"
-				+ " 14 13  1  0  0  0  0\n" + " 15 14  1  0  0  0  0\n" + " 16 15  2  0  0  0  0\n"
-				+ " 17 16  1  0  0  0  0\n" + " 18 17  2  0  0  0  0\n" + " 19 18  1  0  0  0  0\n"
-				+ " 19 14  2  0  0  0  0\n" + " 22 19  1  0  0  0  0\n" + " 21 20  1  0  0  0  0\n"
-				+ " 22 21  2  0  0  0  0\n" + " 23 22  1  0  0  0  0\n" + " 25 23  1  0  0  0  0\n"
-				+ " 25 24  2  0  0  0  0\n" + " 26 25  1  0  0  0  0\n" + " 26 20  2  0  0  0  0\n"
-				+ " 28 26  1  0  0  0  0\n" + " 28 27  1  0  0  0  0\n" + " 29 28  1  0  0  0  0\n"
-				+ " 30 29  2  0  0  0  0\n" + " 30 20  1  0  0  0  0\n" + " 31 30  1  0  0  0  0\n"
-				+ " 32 31  1  0  0  0  0\n" + "M  END";
-
-		String result = getManipulator().convertMolFile2SMILES(molFile);
-		System.out.println(result);
-		result = getManipulator().canonicalize(result);
-		System.out.println(result);
-		Assert.assertEquals(result, "O=C1NC(=NC=2C(=NN(C12)C)CC)C3=CC(=CC=C3OCC)S(=O)(=O)N4CCN(C)CC4");
-
-	}
-
-  // @Test
-	public void canonicalizeTest() throws CTKSmilesException, CTKException {
-		String smiles = "CCOc1ccc(cc1-c1nc2c(CC)nn(C)c2c(=O)[nH]1)S(=O)(=O)N1CCN(C)CC1";
-		String result = getManipulator().canonicalize(smiles);
-		System.out.println(result);
-		Assert.assertEquals(result, "O=C1NC(=NC=2C(=NN(C12)C)CC)C3=CC(=CC=C3OCC)S(=O)(=O)N4CCN(C)CC4");
-
-	}
-
-  // @Test
-	public void renderMolTest() throws CTKException, IOException {
-		String molFile = "\n" + "  ACCLDraw11131512172D\n" + "\n" + " 32 35  0  0  0  0  0  0  0  0999 V2000\n"
-				+ "    7.6862   -7.0367    0.0000 C   0  0  0  0  0  0  0  0  0  0  0  0\n"
-				+ "    6.6485   -6.4506    0.0000 C   0  0  0  0  0  0  0  0  0  0  0  0\n"
-				+ "    5.6213   -4.6864    0.0000 C   0  0  0  0  0  0  0  0  0  0  0  0\n"
-				+ "    6.6485   -5.2695    0.0000 N   0  0  3  0  0  0  0  0  0  0  0  0\n"
-				+ "    7.6653   -4.6687    0.0000 C   0  0  0  0  0  0  0  0  0  0  0  0\n"
-				+ "    8.7132   -5.2548    0.0000 C   0  0  0  0  0  0  0  0  0  0  0  0\n"
-				+ "    8.7132   -6.4417    0.0000 N   0  0  3  0  0  0  0  0  0  0  0  0\n"
-				+ "   10.3235   -5.9976    0.0000 O   0  0  0  0  0  0  0  0  0  0  0  0\n"
-				+ "    9.1573   -8.0519    0.0000 O   0  0  0  0  0  0  0  0  0  0  0  0\n"
-				+ "    9.7404   -7.0246    0.0000 S   0  0  3  0  0  0  0  0  0  0  0  0\n"
-				+ "   15.8922   -9.3677    0.0000 C   0  0  0  0  0  0  0  0  0  0  0  0\n"
-				+ "   14.8676   -8.7801    0.0000 C   0  0  0  0  0  0  0  0  0  0  0  0\n"
-				+ "   13.8465   -9.3736    0.0000 O   0  0  0  0  0  0  0  0  0  0  0  0\n"
-				+ "   12.8167   -8.7860    0.0000 C   0  0  0  0  0  0  0  0  0  0  0  0\n"
-				+ "   11.7999   -9.3781    0.0000 C   0  0  0  0  0  0  0  0  0  0  0  0\n"
-				+ "   10.7675   -8.7950    0.0000 C   0  0  0  0  0  0  0  0  0  0  0  0\n"
-				+ "   10.7675   -7.6078    0.0000 C   0  0  0  0  0  0  0  0  0  0  0  0\n"
-				+ "   11.7895   -7.0036    0.0000 C   0  0  0  0  0  0  0  0  0  0  0  0\n"
-				+ "   12.8167   -7.5988    0.0000 C   0  0  0  0  0  0  0  0  0  0  0  0\n"
-				+ "   15.8892   -7.0083    0.0000 C   0  0  0  0  0  0  0  0  0  0  0  0\n"
-				+ "   14.8640   -7.5949    0.0000 N   0  0  0  0  0  0  0  0  0  0  0  0\n"
-				+ "   13.8388   -7.0068    0.0000 C   0  0  0  0  0  0  0  0  0  0  0  0\n"
-				+ "   13.8388   -5.8189    0.0000 N   0  0  3  0  0  0  0  0  0  0  0  0\n"
-				+ "   14.8640   -4.0379    0.0000 O   0  0  0  0  0  0  0  0  0  0  0  0\n"
-				+ "   14.8640   -5.2190    0.0000 C   0  0  0  0  0  0  0  0  0  0  0  0\n"
-				+ "   15.8892   -5.8189    0.0000 C   0  0  0  0  0  0  0  0  0  0  0  0\n"
-				+ "   17.3854   -4.3283    0.0000 C   0  0  0  0  0  0  0  0  0  0  0  0\n"
-				+ "   17.0205   -5.4515    0.0000 N   0  0  3  0  0  0  0  0  0  0  0  0\n"
-				+ "   17.7197   -6.4137    0.0000 N   0  0  0  0  0  0  0  0  0  0  0  0\n"
-				+ "   17.0205   -7.3760    0.0000 C   0  0  0  0  0  0  0  0  0  0  0  0\n"
-				+ "   17.3853   -8.4994    0.0000 C   0  0  0  0  0  0  0  0  0  0  0  0\n"
-				+ "   18.5407   -8.7449    0.0000 C   0  0  0  0  0  0  0  0  0  0  0  0\n" + "  2  1  1  0  0  0  0\n"
-				+ "  4  2  1  0  0  0  0\n" + "  4  3  1  0  0  0  0\n" + "  5  4  1  0  0  0  0\n"
-				+ "  6  5  1  0  0  0  0\n" + "  7  6  1  0  0  0  0\n" + "  7  1  1  0  0  0  0\n"
-				+ " 10  7  1  0  0  0  0\n" + " 10  8  2  0  0  0  0\n" + " 10  9  2  0  0  0  0\n"
-				+ " 17 10  1  0  0  0  0\n" + " 12 11  1  0  0  0  0\n" + " 13 12  1  0  0  0  0\n"
-				+ " 14 13  1  0  0  0  0\n" + " 15 14  1  0  0  0  0\n" + " 16 15  2  0  0  0  0\n"
-				+ " 17 16  1  0  0  0  0\n" + " 18 17  2  0  0  0  0\n" + " 19 18  1  0  0  0  0\n"
-				+ " 19 14  2  0  0  0  0\n" + " 22 19  1  0  0  0  0\n" + " 21 20  1  0  0  0  0\n"
-				+ " 22 21  2  0  0  0  0\n" + " 23 22  1  0  0  0  0\n" + " 25 23  1  0  0  0  0\n"
-				+ " 25 24  2  0  0  0  0\n" + " 26 25  1  0  0  0  0\n" + " 26 20  2  0  0  0  0\n"
-				+ " 28 26  1  0  0  0  0\n" + " 28 27  1  0  0  0  0\n" + " 29 28  1  0  0  0  0\n"
-				+ " 30 29  2  0  0  0  0\n" + " 30 20  1  0  0  0  0\n" + " 31 30  1  0  0  0  0\n"
-				+ " 32 31  1  0  0  0  0\n" + "M  END";
-		byte[] result = getManipulator().renderMol(molFile, OutputType.PNG, 1000, 1000,
-				(int) Long.parseLong("D3D3D3", 16));
-		try (FileOutputStream out = new FileOutputStream("d:/CDKtesbild.png")) {
-			out.write(result);
-		}
-
-	}
-
-  // @Test
-	public void renderSequenceTest() throws NumberFormatException, CTKException, IOException {
-		String sequence = "GGT";
-		byte[] result = getManipulator().renderSequence(sequence, OutputType.PNG, 1000, 1000,
-				(int) Long.parseLong("D3D3D3", 16));
-		try (FileOutputStream out = new FileOutputStream("d:/CDKsequnce.png")) {
-			out.write(result);
-		}
-	}
->>>>>>> f03e902d
-
-}
+/*******************************************************************************
+ * Copyright C 2015, The Pistoia Alliance
+ * 
+ * Permission is hereby granted, free of charge, to any person obtaining a copy of this software and associated
+ * documentation files (the "Software"), to deal in the Software without restriction, including without limitation the
+ * rights to use, copy, modify, merge, publish, distribute, sublicense, and/or sell copies of the Software, and to
+ * permit persons to whom the Software is furnished to do so, subject to the following conditions:
+ * 
+ * The above copyright notice and this permission notice shall be included in all copies or substantial portions of the
+ * Software.
+ * 
+ * THE SOFTWARE IS PROVIDED "AS IS", WITHOUT WARRANTY OF ANY KIND, EXPRESS OR IMPLIED, INCLUDING BUT NOT LIMITED TO THE
+ * WARRANTIES OF MERCHANTABILITY, FITNESS FOR A PARTICULAR PURPOSE AND NONINFRINGEMENT. IN NO EVENT SHALL THE AUTHORS OR
+ * COPYRIGHT HOLDERS BE LIABLE FOR ANY CLAIM, DAMAGES OR OTHER LIABILITY, WHETHER IN AN ACTION OF CONTRACT, TORT OR
+ * OTHERWISE, ARISING FROM, OUT OF OR IN CONNECTION WITH THE SOFTWARE OR THE USE OR OTHER DEALINGS IN THE SOFTWARE.
+ ******************************************************************************/
+package org.helm.chemstrytoolkit.cdk;
+
+import java.io.FileOutputStream;
+import java.io.IOException;
+
+import org.helm.chemtoolkit.AbstractChemistryManipulator;
+import org.helm.chemtoolkit.AbstractChemistryManipulator.OutputType;
+import org.helm.chemtoolkit.CTKException;
+import org.helm.chemtoolkit.CTKSmilesException;
+import org.helm.chemtoolkit.ChemicalToolKit;
+import org.helm.chemtoolkit.MoleculeInfo;
+import org.helm.chemtoolkit.cdk.CDKManipulator;
+import org.slf4j.Logger;
+import org.slf4j.LoggerFactory;
+import org.testng.Assert;
+import org.testng.annotations.Test;
+
+/**
+ * @author chistyakov
+ *
+ */
+public class CDKTest {
+
+  private static String type = "CDK";
+
+  private static final Logger LOG = LoggerFactory.getLogger(CDKTest.class);
+
+  private static AbstractChemistryManipulator getManipulator() {
+    return ChemicalToolKit.getTestINSTANCE(type).getManipulator();
+  }
+
+  @Test
+  public void validateSMILESTest() throws CTKException {
+    boolean res = false;
+    String smiles = "[*]N1CC[C@H]1C([*])=O |r,$_R1;;;;;;_R2;$|";
+    res = getManipulator().validateSMILES(smiles);
+    Assert.assertEquals(res, true);
+
+  }
+
+  @Test
+  public void getMoleculeInfoTest() throws CTKException {
+    String smiles = "CCOC1=C(C=C(C=C1)S(=O)(=O)N1CCN(C)CC1)C1=NC2=C(N(C)N=C2CC)C(=O)N1";
+    // String smiles = "[*]N1CC[C@H]1C([*])=O |r,$_R2;;;;;;_R1;$|";
+    MoleculeInfo moleculeInfo = getManipulator().getMoleculeInfo(smiles);
+    LOG.debug("molecular weight=" + moleculeInfo.getMolecularWeight());
+    LOG.debug("exact mass=" + moleculeInfo.getExactMass());
+    LOG.debug("sum formula=" + moleculeInfo.getMolecularFormula());
+    Assert.assertEquals(moleculeInfo.getMolecularFormula(), "C21H28N6O4S");
+
+  }
+
+  @Test
+  public void convertSMILES2MolFile() throws CTKException, Exception {
+    // String smiles =
+    // "CCc1nn(C)c2c(=O)[nH]c(nc12)c3cc(ccc3OCC)S(=O)(=O)N4CCN(C)CC4";
+    String smiles = "[*]N1CC[C@H]1C([*])=O |r,$_R1;;;;;;_R2;$|";
+    String molFile = getManipulator().convertSMILES2MolFile(smiles);
+    LOG.debug(molFile);
+
+  }
+
+  @Test
+  void convertMolFile2SMILES() throws CTKException, IOException {
+    String molFile = "\n" + "  ACCLDraw11131512172D\n" + "\n" + " 32 35  0  0  0  0  0  0  0  0999 V2000\n"
+        + "    7.6862   -7.0367    0.0000 C   0  0  0  0  0  0  0  0  0  0  0  0\n"
+        + "    6.6485   -6.4506    0.0000 C   0  0  0  0  0  0  0  0  0  0  0  0\n"
+        + "    5.6213   -4.6864    0.0000 C   0  0  0  0  0  0  0  0  0  0  0  0\n"
+        + "    6.6485   -5.2695    0.0000 N   0  0  3  0  0  0  0  0  0  0  0  0\n"
+        + "    7.6653   -4.6687    0.0000 C   0  0  0  0  0  0  0  0  0  0  0  0\n"
+        + "    8.7132   -5.2548    0.0000 C   0  0  0  0  0  0  0  0  0  0  0  0\n"
+        + "    8.7132   -6.4417    0.0000 N   0  0  3  0  0  0  0  0  0  0  0  0\n"
+        + "   10.3235   -5.9976    0.0000 O   0  0  0  0  0  0  0  0  0  0  0  0\n"
+        + "    9.1573   -8.0519    0.0000 O   0  0  0  0  0  0  0  0  0  0  0  0\n"
+        + "    9.7404   -7.0246    0.0000 S   0  0  3  0  0  0  0  0  0  0  0  0\n"
+        + "   15.8922   -9.3677    0.0000 C   0  0  0  0  0  0  0  0  0  0  0  0\n"
+        + "   14.8676   -8.7801    0.0000 C   0  0  0  0  0  0  0  0  0  0  0  0\n"
+        + "   13.8465   -9.3736    0.0000 O   0  0  0  0  0  0  0  0  0  0  0  0\n"
+        + "   12.8167   -8.7860    0.0000 C   0  0  0  0  0  0  0  0  0  0  0  0\n"
+        + "   11.7999   -9.3781    0.0000 C   0  0  0  0  0  0  0  0  0  0  0  0\n"
+        + "   10.7675   -8.7950    0.0000 C   0  0  0  0  0  0  0  0  0  0  0  0\n"
+        + "   10.7675   -7.6078    0.0000 C   0  0  0  0  0  0  0  0  0  0  0  0\n"
+        + "   11.7895   -7.0036    0.0000 C   0  0  0  0  0  0  0  0  0  0  0  0\n"
+        + "   12.8167   -7.5988    0.0000 C   0  0  0  0  0  0  0  0  0  0  0  0\n"
+        + "   15.8892   -7.0083    0.0000 C   0  0  0  0  0  0  0  0  0  0  0  0\n"
+        + "   14.8640   -7.5949    0.0000 N   0  0  0  0  0  0  0  0  0  0  0  0\n"
+        + "   13.8388   -7.0068    0.0000 C   0  0  0  0  0  0  0  0  0  0  0  0\n"
+        + "   13.8388   -5.8189    0.0000 N   0  0  3  0  0  0  0  0  0  0  0  0\n"
+        + "   14.8640   -4.0379    0.0000 O   0  0  0  0  0  0  0  0  0  0  0  0\n"
+        + "   14.8640   -5.2190    0.0000 C   0  0  0  0  0  0  0  0  0  0  0  0\n"
+        + "   15.8892   -5.8189    0.0000 C   0  0  0  0  0  0  0  0  0  0  0  0\n"
+        + "   17.3854   -4.3283    0.0000 C   0  0  0  0  0  0  0  0  0  0  0  0\n"
+        + "   17.0205   -5.4515    0.0000 N   0  0  3  0  0  0  0  0  0  0  0  0\n"
+        + "   17.7197   -6.4137    0.0000 N   0  0  0  0  0  0  0  0  0  0  0  0\n"
+        + "   17.0205   -7.3760    0.0000 C   0  0  0  0  0  0  0  0  0  0  0  0\n"
+        + "   17.3853   -8.4994    0.0000 C   0  0  0  0  0  0  0  0  0  0  0  0\n"
+        + "   18.5407   -8.7449    0.0000 C   0  0  0  0  0  0  0  0  0  0  0  0\n" + "  2  1  1  0  0  0  0\n"
+        + "  4  2  1  0  0  0  0\n" + "  4  3  1  0  0  0  0\n" + "  5  4  1  0  0  0  0\n"
+        + "  6  5  1  0  0  0  0\n" + "  7  6  1  0  0  0  0\n" + "  7  1  1  0  0  0  0\n"
+        + " 10  7  1  0  0  0  0\n" + " 10  8  2  0  0  0  0\n" + " 10  9  2  0  0  0  0\n"
+        + " 17 10  1  0  0  0  0\n" + " 12 11  1  0  0  0  0\n" + " 13 12  1  0  0  0  0\n"
+        + " 14 13  1  0  0  0  0\n" + " 15 14  1  0  0  0  0\n" + " 16 15  2  0  0  0  0\n"
+        + " 17 16  1  0  0  0  0\n" + " 18 17  2  0  0  0  0\n" + " 19 18  1  0  0  0  0\n"
+        + " 19 14  2  0  0  0  0\n" + " 22 19  1  0  0  0  0\n" + " 21 20  1  0  0  0  0\n"
+        + " 22 21  2  0  0  0  0\n" + " 23 22  1  0  0  0  0\n" + " 25 23  1  0  0  0  0\n"
+        + " 25 24  2  0  0  0  0\n" + " 26 25  1  0  0  0  0\n" + " 26 20  2  0  0  0  0\n"
+        + " 28 26  1  0  0  0  0\n" + " 28 27  1  0  0  0  0\n" + " 29 28  1  0  0  0  0\n"
+        + " 30 29  2  0  0  0  0\n" + " 30 20  1  0  0  0  0\n" + " 31 30  1  0  0  0  0\n"
+        + " 32 31  1  0  0  0  0\n" + "M  END";
+
+    String result = getManipulator().convertMolFile2SMILES(molFile);
+    LOG.debug(result);
+    result = getManipulator().canonicalize(result);
+    LOG.debug(result);
+    Assert.assertEquals(result, "O=C1NC(=NC=2C(=NN(C12)C)CC)C3=CC(=CC=C3OCC)S(=O)(=O)N4CCN(C)CC4");
+
+  }
+
+  @Test
+  public void canonicalizeTest() throws CTKSmilesException, CTKException {
+    String smiles = "CCOc1ccc(cc1-c1nc2c(CC)nn(C)c2c(=O)[nH]1)S(=O)(=O)N1CCN(C)CC1";
+    String result = getManipulator().canonicalize(smiles);
+    LOG.debug(result);
+    Assert.assertEquals(result, "O=C1NC(=NC=2C(=NN(C12)C)CC)C3=CC(=CC=C3OCC)S(=O)(=O)N4CCN(C)CC4");
+
+  }
+
+  @Test
+  public void renderMolTest() throws CTKException, IOException {
+    String molFile = "\n" + "  ACCLDraw11131512172D\n" + "\n" + " 32 35  0  0  0  0  0  0  0  0999 V2000\n"
+        + "    7.6862   -7.0367    0.0000 C   0  0  0  0  0  0  0  0  0  0  0  0\n"
+        + "    6.6485   -6.4506    0.0000 C   0  0  0  0  0  0  0  0  0  0  0  0\n"
+        + "    5.6213   -4.6864    0.0000 C   0  0  0  0  0  0  0  0  0  0  0  0\n"
+        + "    6.6485   -5.2695    0.0000 N   0  0  3  0  0  0  0  0  0  0  0  0\n"
+        + "    7.6653   -4.6687    0.0000 C   0  0  0  0  0  0  0  0  0  0  0  0\n"
+        + "    8.7132   -5.2548    0.0000 C   0  0  0  0  0  0  0  0  0  0  0  0\n"
+        + "    8.7132   -6.4417    0.0000 N   0  0  3  0  0  0  0  0  0  0  0  0\n"
+        + "   10.3235   -5.9976    0.0000 O   0  0  0  0  0  0  0  0  0  0  0  0\n"
+        + "    9.1573   -8.0519    0.0000 O   0  0  0  0  0  0  0  0  0  0  0  0\n"
+        + "    9.7404   -7.0246    0.0000 S   0  0  3  0  0  0  0  0  0  0  0  0\n"
+        + "   15.8922   -9.3677    0.0000 C   0  0  0  0  0  0  0  0  0  0  0  0\n"
+        + "   14.8676   -8.7801    0.0000 C   0  0  0  0  0  0  0  0  0  0  0  0\n"
+        + "   13.8465   -9.3736    0.0000 O   0  0  0  0  0  0  0  0  0  0  0  0\n"
+        + "   12.8167   -8.7860    0.0000 C   0  0  0  0  0  0  0  0  0  0  0  0\n"
+        + "   11.7999   -9.3781    0.0000 C   0  0  0  0  0  0  0  0  0  0  0  0\n"
+        + "   10.7675   -8.7950    0.0000 C   0  0  0  0  0  0  0  0  0  0  0  0\n"
+        + "   10.7675   -7.6078    0.0000 C   0  0  0  0  0  0  0  0  0  0  0  0\n"
+        + "   11.7895   -7.0036    0.0000 C   0  0  0  0  0  0  0  0  0  0  0  0\n"
+        + "   12.8167   -7.5988    0.0000 C   0  0  0  0  0  0  0  0  0  0  0  0\n"
+        + "   15.8892   -7.0083    0.0000 C   0  0  0  0  0  0  0  0  0  0  0  0\n"
+        + "   14.8640   -7.5949    0.0000 N   0  0  0  0  0  0  0  0  0  0  0  0\n"
+        + "   13.8388   -7.0068    0.0000 C   0  0  0  0  0  0  0  0  0  0  0  0\n"
+        + "   13.8388   -5.8189    0.0000 N   0  0  3  0  0  0  0  0  0  0  0  0\n"
+        + "   14.8640   -4.0379    0.0000 O   0  0  0  0  0  0  0  0  0  0  0  0\n"
+        + "   14.8640   -5.2190    0.0000 C   0  0  0  0  0  0  0  0  0  0  0  0\n"
+        + "   15.8892   -5.8189    0.0000 C   0  0  0  0  0  0  0  0  0  0  0  0\n"
+        + "   17.3854   -4.3283    0.0000 C   0  0  0  0  0  0  0  0  0  0  0  0\n"
+        + "   17.0205   -5.4515    0.0000 N   0  0  3  0  0  0  0  0  0  0  0  0\n"
+        + "   17.7197   -6.4137    0.0000 N   0  0  0  0  0  0  0  0  0  0  0  0\n"
+        + "   17.0205   -7.3760    0.0000 C   0  0  0  0  0  0  0  0  0  0  0  0\n"
+        + "   17.3853   -8.4994    0.0000 C   0  0  0  0  0  0  0  0  0  0  0  0\n"
+        + "   18.5407   -8.7449    0.0000 C   0  0  0  0  0  0  0  0  0  0  0  0\n" + "  2  1  1  0  0  0  0\n"
+        + "  4  2  1  0  0  0  0\n" + "  4  3  1  0  0  0  0\n" + "  5  4  1  0  0  0  0\n"
+        + "  6  5  1  0  0  0  0\n" + "  7  6  1  0  0  0  0\n" + "  7  1  1  0  0  0  0\n"
+        + " 10  7  1  0  0  0  0\n" + " 10  8  2  0  0  0  0\n" + " 10  9  2  0  0  0  0\n"
+        + " 17 10  1  0  0  0  0\n" + " 12 11  1  0  0  0  0\n" + " 13 12  1  0  0  0  0\n"
+        + " 14 13  1  0  0  0  0\n" + " 15 14  1  0  0  0  0\n" + " 16 15  2  0  0  0  0\n"
+        + " 17 16  1  0  0  0  0\n" + " 18 17  2  0  0  0  0\n" + " 19 18  1  0  0  0  0\n"
+        + " 19 14  2  0  0  0  0\n" + " 22 19  1  0  0  0  0\n" + " 21 20  1  0  0  0  0\n"
+        + " 22 21  2  0  0  0  0\n" + " 23 22  1  0  0  0  0\n" + " 25 23  1  0  0  0  0\n"
+        + " 25 24  2  0  0  0  0\n" + " 26 25  1  0  0  0  0\n" + " 26 20  2  0  0  0  0\n"
+        + " 28 26  1  0  0  0  0\n" + " 28 27  1  0  0  0  0\n" + " 29 28  1  0  0  0  0\n"
+        + " 30 29  2  0  0  0  0\n" + " 30 20  1  0  0  0  0\n" + " 31 30  1  0  0  0  0\n"
+        + " 32 31  1  0  0  0  0\n" + "M  END";
+    byte[] result = getManipulator().renderMol(molFile, OutputType.PNG, 1000, 1000, (int) Long.parseLong("D3D3D3", 16));
+    try (FileOutputStream out = new FileOutputStream("test-output\\CDKtesbild.png")) {
+      out.write(result);
+    }
+
+  }
+
+  @Test
+  public void renderSequenceTest() throws NumberFormatException, CTKException, IOException {
+    String sequence = "GGT";
+    byte[] result =
+        getManipulator().renderSequence(sequence, OutputType.PNG, 1000, 1000, (int) Long.parseLong("D3D3D3", 16));
+    try (FileOutputStream out = new FileOutputStream("test-output\\CDKsequnce.png")) {
+      out.write(result);
+    }
+  }
+
+  @Test
+  public void createGroupMolFile() throws CTKException {
+    String smiles = "[*]N1CC[C@H]1C([*])=O |r,$_R2;;;;;;_R1;$|";
+    CDKManipulator manipulator = (CDKManipulator) getManipulator();
+    String result = manipulator.createRGroupMolFile(smiles);
+    LOG.debug(result);
+  }
+}